from __future__ import annotations

import asyncio
import concurrent.futures
import time
from collections import deque
from functools import partial
from inspect import signature
from typing import (
    Any,
    AsyncIterator,
    Awaitable,
    Callable,
    Dict,
    Iterator,
    Mapping,
    Optional,
    Sequence,
    Type,
    Union,
    cast,
    get_type_hints,
    overload,
)
from uuid import UUID, uuid5

from langchain_core.globals import get_debug
from langchain_core.load.dump import dumpd
from langchain_core.pydantic_v1 import BaseModel, Field, root_validator
from langchain_core.runnables import (
    Runnable,
    RunnableSequence,
    RunnableSerializable,
)
from langchain_core.runnables.base import Input, Output, coerce_to_runnable
from langchain_core.runnables.config import (
    RunnableConfig,
    ensure_config,
    get_async_callback_manager_for_config,
    get_callback_manager_for_config,
    merge_configs,
    patch_config,
)
from langchain_core.runnables.utils import (
    ConfigurableFieldSpec,
    create_model,
    get_unique_config_specs,
)
from langchain_core.tracers._streaming import _StreamingCallbackHandler
from typing_extensions import Self

from langgraph.channels.base import (
    BaseChannel,
)
from langgraph.checkpoint.base import (
    BaseCheckpointSaver,
    CheckpointTuple,
    copy_checkpoint,
    create_checkpoint,
    empty_checkpoint,
)
from langgraph.constants import (
    CHECKPOINT_NAMESPACE_SEPARATOR,
    CONFIG_KEY_CHECKPOINTER,
    CONFIG_KEY_READ,
    CONFIG_KEY_RESUMING,
    CONFIG_KEY_SEND,
    ERROR,
    INTERRUPT,
    SEND_CHECKPOINT_NAMESPACE_SEPARATOR,
)
from langgraph.errors import GraphInterrupt, GraphRecursionError, InvalidUpdateError
from langgraph.managed.base import ManagedValueSpec
from langgraph.pregel.algo import (
    apply_writes,
    local_read,
    local_write,
    prepare_next_tasks,
)
from langgraph.pregel.debug import (
    print_step_checkpoint,
    print_step_tasks,
    print_step_writes,
    tasks_w_writes,
)
from langgraph.pregel.get_state import assemble_state_snapshot_hierarchy
from langgraph.pregel.io import read_channels
from langgraph.pregel.loop import AsyncPregelLoop, SyncPregelLoop
from langgraph.pregel.manager import AsyncChannelsManager, ChannelsManager
from langgraph.pregel.read import PregelNode
from langgraph.pregel.retry import RetryPolicy, arun_with_retry, run_with_retry
from langgraph.pregel.types import (
    All,
    PregelExecutableTask,
    StateSnapshot,
    StreamMode,
)
from langgraph.pregel.utils import (
    get_new_channel_versions,
)
from langgraph.pregel.validate import validate_graph, validate_keys
from langgraph.pregel.write import ChannelWrite, ChannelWriteEntry
from langgraph.store.base import BaseStore

WriteValue = Union[
    Runnable[Input, Output],
    Callable[[Input], Output],
    Callable[[Input], Awaitable[Output]],
    Any,
]


class Channel:
    @overload
    @classmethod
    def subscribe_to(
        cls,
        channels: str,
        *,
        key: Optional[str] = None,
        tags: Optional[list[str]] = None,
    ) -> PregelNode:
        ...

    @overload
    @classmethod
    def subscribe_to(
        cls,
        channels: Sequence[str],
        *,
        key: None = None,
        tags: Optional[list[str]] = None,
    ) -> PregelNode:
        ...

    @classmethod
    def subscribe_to(
        cls,
        channels: Union[str, Sequence[str]],
        *,
        key: Optional[str] = None,
        tags: Optional[list[str]] = None,
    ) -> PregelNode:
        """Runs process.invoke() each time channels are updated,
        with a dict of the channel values as input."""
        if not isinstance(channels, str) and key is not None:
            raise ValueError(
                "Can't specify a key when subscribing to multiple channels"
            )
        return PregelNode(
            channels=cast(
                Union[Mapping[None, str], Mapping[str, str]],
                (
                    {key: channels}
                    if isinstance(channels, str) and key is not None
                    else (
                        [channels]
                        if isinstance(channels, str)
                        else {chan: chan for chan in channels}
                    )
                ),
            ),
            triggers=[channels] if isinstance(channels, str) else channels,
            tags=tags,
        )

    @classmethod
    def write_to(
        cls,
        *channels: str,
        **kwargs: WriteValue,
    ) -> ChannelWrite:
        """Writes to channels the result of the lambda, or None to skip writing."""
        return ChannelWrite(
            [ChannelWriteEntry(c) for c in channels]
            + [
                (
                    ChannelWriteEntry(k, skip_none=True, mapper=coerce_to_runnable(v))
                    if isinstance(v, Runnable) or callable(v)
                    else ChannelWriteEntry(k, value=v)
                )
                for k, v in kwargs.items()
            ]
        )


def _get_checkpoint_ns_to_graph(
    graph: Pregel,
    checkpoint_ns_to_graph: Optional[dict[str, Pregel]] = None,
    checkpoint_ns: str = "",
    max_depth: int = 10,
) -> Pregel:
    if checkpoint_ns_to_graph is None:
        checkpoint_ns_to_graph = {}

    if max_depth <= 0:
        raise RecursionError(
            "Reached maximum recursion depth while building checkpoint NS -> graph mapping."
        )

    for node_name, node in graph.nodes.items():
        new_checkpoint_ns = (
            f"{checkpoint_ns}{CHECKPOINT_NAMESPACE_SEPARATOR}{node_name}"
            if checkpoint_ns
            else node_name
        )
        if isinstance(node.bound, Pregel):
            _get_checkpoint_ns_to_graph(
                node.bound, checkpoint_ns_to_graph, new_checkpoint_ns, max_depth - 1
            )
        elif isinstance(node.bound, RunnableSequence):
            for runnable in node.bound.steps:
                if isinstance(runnable, Pregel):
                    _get_checkpoint_ns_to_graph(
                        runnable,
                        checkpoint_ns_to_graph,
                        new_checkpoint_ns,
                        max_depth - 1,
                    )

    checkpoint_ns_to_graph[checkpoint_ns] = graph
    return checkpoint_ns_to_graph


def _prepare_state_snapshot(
    config: RunnableConfig,
    checkpoint_ns_to_graph: dict[str, Pregel],
    checkpoint_tuples: Iterator[CheckpointTuple],
) -> StateSnapshot:
    checkpoint_ns = config["configurable"].get("checkpoint_ns", "")
    checkpoint_id = config["configurable"].get("checkpoint_id")
    checkpoint_ns_to_state_snapshots: dict[str, StateSnapshot] = {}
    for saved in checkpoint_tuples:
        saved_checkpoint_ns = saved.config["configurable"]["checkpoint_ns"]
        saved_checkpoint_id = saved.config["configurable"]["checkpoint_id"]
        if checkpoint_id and saved_checkpoint_id != checkpoint_id:
            continue

        graph_checkpoint_ns = saved_checkpoint_ns.split(
            SEND_CHECKPOINT_NAMESPACE_SEPARATOR
        )[0]
        graph = checkpoint_ns_to_graph.get(graph_checkpoint_ns)
        if graph is None:
            continue

        with ChannelsManager(
            graph.channels, saved.checkpoint, saved.config, skip_context=True
        ) as (
            channels,
            managed,
        ):
            next_tasks = prepare_next_tasks(
                saved.checkpoint,
                graph.nodes,
                channels,
                managed,
                saved.config,
                saved.metadata.get("step", -1) + 1,
                for_execution=False,
            )
            state_snapshot = StateSnapshot(
                read_channels(channels, graph.stream_channels_asis),
                tuple(t.name for t in next_tasks),
                saved.config,
                saved.metadata,
                saved.checkpoint["ts"],
                saved.parent_config,
                tasks_w_writes(next_tasks, saved.pending_writes),
            )

        checkpoint_ns_to_state_snapshots[saved_checkpoint_ns] = state_snapshot

    if not checkpoint_ns_to_state_snapshots:
        return StateSnapshot(
            values={},
            next=(),
            config=config,
            metadata=None,
            created_at=None,
            parent_config=None,
            tasks=(),
        )

    state_snapshot = assemble_state_snapshot_hierarchy(
        checkpoint_ns, checkpoint_ns_to_state_snapshots
    )
    return state_snapshot


async def _prepare_state_snapshot_async(
    config: RunnableConfig,
    checkpoint_ns_to_graph: dict[str, Pregel],
    checkpoint_tuples: AsyncIterator[CheckpointTuple],
) -> StateSnapshot:
    checkpoint_ns = config["configurable"].get("checkpoint_ns", "")
    checkpoint_id = config["configurable"].get("checkpoint_id")
    checkpoint_ns_to_state_snapshots: dict[str, StateSnapshot] = {}
    async for saved in checkpoint_tuples:
        saved_checkpoint_ns = saved.config["configurable"]["checkpoint_ns"]
        saved_checkpoint_id = saved.config["configurable"]["checkpoint_id"]
        if checkpoint_id and saved_checkpoint_id != checkpoint_id:
            continue

        graph_checkpoint_ns = saved_checkpoint_ns.split(
            SEND_CHECKPOINT_NAMESPACE_SEPARATOR
        )[0]
        graph = checkpoint_ns_to_graph.get(graph_checkpoint_ns)
        if graph is None:
            continue

        async with AsyncChannelsManager(
            graph.channels, saved.checkpoint, saved.config, skip_context=True
        ) as (channels, managed):
            next_tasks = prepare_next_tasks(
                saved.checkpoint,
                graph.nodes,
                channels,
                managed,
                saved.config,
                saved.metadata.get("step", -1) + 1,
                for_execution=False,
            )
            state_snapshot = StateSnapshot(
                read_channels(channels, graph.stream_channels_asis),
                tuple(t.name for t in next_tasks),
                saved.config,
                saved.metadata,
                saved.checkpoint["ts"],
                saved.parent_config,
                tasks_w_writes(next_tasks, saved.pending_writes),
            )

        checkpoint_ns_to_state_snapshots[saved_checkpoint_ns] = state_snapshot

    if not checkpoint_ns_to_state_snapshots:
        return StateSnapshot(
            values={},
            next=(),
            config=config,
            metadata=None,
            created_at=None,
            parent_config=None,
            tasks=(),
        )

    state_snapshot = assemble_state_snapshot_hierarchy(
        checkpoint_ns, checkpoint_ns_to_state_snapshots
    )
    return state_snapshot


def _has_nested_interrupts(
    graph: Pregel,
) -> bool:
    for child in graph.subgraphs:
        if child.interrupt_after_nodes or child.interrupt_before_nodes:
            return True
    else:
        return False


class Pregel(
    RunnableSerializable[Union[dict[str, Any], Any], Union[dict[str, Any], Any]]
):
    nodes: Mapping[str, PregelNode]

    channels: Mapping[str, Union[BaseChannel, ManagedValueSpec]] = Field(
        default_factory=dict
    )

    auto_validate: bool = True

    stream_mode: StreamMode = "values"
    """Mode to stream output, defaults to 'values'."""

    output_channels: Union[str, Sequence[str]]

    stream_channels: Optional[Union[str, Sequence[str]]] = None
    """Channels to stream, defaults to all channels not in reserved channels"""

    interrupt_after_nodes: Union[All, Sequence[str]] = Field(default_factory=list)

    interrupt_before_nodes: Union[All, Sequence[str]] = Field(default_factory=list)

    input_channels: Union[str, Sequence[str]]

    step_timeout: Optional[float] = None
    """Maximum time to wait for a step to complete, in seconds. Defaults to None."""

    debug: bool = Field(default_factory=get_debug)
    """Whether to print debug information during execution. Defaults to False."""

    checkpointer: Optional[BaseCheckpointSaver] = None
    """Checkpointer used to save and load graph state. Defaults to None."""

    store: Optional[BaseStore] = None
    """Memory store to use for SharedValues. Defaults to None."""

    retry_policy: Optional[RetryPolicy] = None
    """Retry policy to use when running tasks. Set to None to disable."""

    config_type: Optional[Type[Any]] = None

    config: Optional[RunnableConfig] = None

    name: str = "LangGraph"

    class Config:
        arbitrary_types_allowed = True

    def with_config(self, config: RunnableConfig | None = None, **kwargs: Any) -> Self:
        return self.copy(
            update={"config": cast(RunnableConfig, {**(config or {}), **kwargs})}
        )

    @classmethod
    def is_lc_serializable(cls) -> bool:
        """Return whether the graph can be serialized by Langchain."""
        return True

    @root_validator(skip_on_failure=True)
    def validate_on_init(cls, values: dict[str, Any]) -> dict[str, Any]:
        if not values["auto_validate"]:
            return values
        validate_graph(
            values["nodes"],
            values["channels"],
            values["input_channels"],
            values["output_channels"],
            values["stream_channels"],
            values["interrupt_after_nodes"],
            values["interrupt_before_nodes"],
        )
        if values["interrupt_after_nodes"] or values["interrupt_before_nodes"]:
            if not values["checkpointer"]:
                raise ValueError("Interrupts require a checkpointer")
        return values

    def validate(self) -> Self:
        validate_graph(
            self.nodes,
            self.channels,
            self.input_channels,
            self.output_channels,
            self.stream_channels,
            self.interrupt_after_nodes,
            self.interrupt_before_nodes,
        )
        return self

    @property
    def config_specs(self) -> list[ConfigurableFieldSpec]:
        return [
            spec
            for spec in get_unique_config_specs(
                [spec for node in self.nodes.values() for spec in node.config_specs]
                + (
                    self.checkpointer.config_specs
                    if self.checkpointer is not None
                    else []
                )
                + (
                    [
                        ConfigurableFieldSpec(id=name, annotation=typ)
                        for name, typ in get_type_hints(self.config_type).items()
                    ]
                    if self.config_type is not None
                    else []
                )
            )
            # these are provided by the Pregel class
            if spec.id
            not in [
                CONFIG_KEY_READ,
                CONFIG_KEY_SEND,
                CONFIG_KEY_CHECKPOINTER,
                CONFIG_KEY_RESUMING,
            ]
        ]

    @property
    def InputType(self) -> Any:
        if isinstance(self.input_channels, str):
            return self.channels[self.input_channels].UpdateType

    def get_input_schema(
        self, config: Optional[RunnableConfig] = None
    ) -> Type[BaseModel]:
        config = merge_configs(self.config, config)
        if isinstance(self.input_channels, str):
            return super().get_input_schema(config)
        else:
            return create_model(  # type: ignore[call-overload]
                self.get_name("Input"),
                **{
                    k: (self.channels[k].UpdateType, None)
                    for k in self.input_channels or self.channels.keys()
                },
            )

    @property
    def OutputType(self) -> Any:
        if isinstance(self.output_channels, str):
            return self.channels[self.output_channels].ValueType

    def get_output_schema(
        self, config: Optional[RunnableConfig] = None
    ) -> Type[BaseModel]:
        config = merge_configs(self.config, config)
        if isinstance(self.output_channels, str):
            return super().get_output_schema(config)
        else:
            return create_model(  # type: ignore[call-overload]
                self.get_name("Output"),
                **{k: (self.channels[k].ValueType, None) for k in self.output_channels},
            )

    @property
    def stream_channels_list(self) -> Sequence[str]:
        stream_channels = self.stream_channels_asis
        return (
            [stream_channels] if isinstance(stream_channels, str) else stream_channels
        )

    @property
    def stream_channels_asis(self) -> Union[str, Sequence[str]]:
        return self.stream_channels or [
            k for k in self.channels if isinstance(self.channels[k], BaseChannel)
        ]

    @property
    def subgraphs(self) -> Iterator[Pregel]:
        for node in self.nodes.values():
            if isinstance(node.bound, Pregel):
                yield node.bound
                yield from node.bound.subgraphs
            elif isinstance(node.bound, RunnableSequence):
                for runnable in node.bound.steps:
                    if isinstance(runnable, Pregel):
                        yield runnable
                        yield from runnable.subgraphs

    def get_state(self, config: RunnableConfig) -> StateSnapshot:
        """Get the current state of the graph."""
        if not self.checkpointer:
            raise ValueError("No checkpointer set")

        config = merge_configs(self.config, config) if self.config else config
        saved = self.checkpointer.get_tuple(config)
        checkpoint_config = saved.config if saved else config
        checkpoint_ns_to_graph: dict[str, Pregel] = _get_checkpoint_ns_to_graph(self)

        # we only lookup subgraph checkpoints if we actually have subgraphs
        if len(set(checkpoint_ns_to_graph)) == 1:
            checkpoint_tuples = (saved,)
        else:
            checkpoint_tuples = self.checkpointer.list(saved.config)

        return _prepare_state_snapshot(
            checkpoint_config, checkpoint_ns_to_graph, checkpoint_tuples
        )

    async def aget_state(self, config: RunnableConfig) -> StateSnapshot:
        """Get the current state of the graph."""
        if not self.checkpointer:
            raise ValueError("No checkpointer set")

        config = merge_configs(self.config, config) if self.config else config
        saved = await self.checkpointer.aget_tuple(config)
        checkpoint_config = saved.config if saved else config
        checkpoint_ns_to_graph: dict[str, Pregel] = _get_checkpoint_ns_to_graph(self)

        # we only lookup subgraph checkpoints if we actually have subgraphs
        if len(set(checkpoint_ns_to_graph)) == 1:

            async def alist_checkpoints():
                yield saved

            checkpoint_tuples = alist_checkpoints()
        else:
            checkpoint_tuples = self.checkpointer.alist(saved.config)

        return await _prepare_state_snapshot_async(
            checkpoint_config, checkpoint_ns_to_graph, checkpoint_tuples
        )

    def get_state_history(
        self,
        config: RunnableConfig,
        *,
        filter: Optional[Dict[str, Any]] = None,
        before: Optional[RunnableConfig] = None,
        limit: Optional[int] = None,
    ) -> Iterator[StateSnapshot]:
        """Get the history of the state of the graph."""
        if not self.checkpointer:
            raise ValueError("No checkpointer set")
        if (
            filter is not None
            and signature(self.checkpointer.list).parameters.get("filter") is None
        ):
            raise ValueError("Checkpointer does not support filtering")
<<<<<<< HEAD

        checkpoint_ns = config["configurable"].get("checkpoint_ns", "")
        checkpoint_ns_to_graph = _get_checkpoint_ns_to_graph(self)
        # find all matching checkpoint tuples for parent and subgraphs
        checkpoint_tuples = [
            checkpoint_tuple
            for checkpoint_tuple in self.checkpointer.list(
                config, before=before, limit=limit, filter=filter
            )
        ]
        for checkpoint_tuple in checkpoint_tuples:
            if (
                checkpoint_tuple.config["configurable"]["checkpoint_ns"]
                != checkpoint_ns
            ):
                continue

            state_snapshot = _prepare_state_snapshot(
                checkpoint_tuple.config, checkpoint_ns_to_graph, iter(checkpoint_tuples)
            )
            yield state_snapshot
=======
        for (
            config,
            checkpoint,
            metadata,
            parent_config,
            pending_writes,
        ) in self.checkpointer.list(
            merge_configs(self.config, config) if self.config else config,
            before=before,
            limit=limit,
            filter=filter,
        ):
            with ChannelsManager(
                self.channels, checkpoint, config, skip_context=True
            ) as (channels, managed):
                next_tasks = prepare_next_tasks(
                    checkpoint,
                    self.nodes,
                    channels,
                    managed,
                    config,
                    metadata.get("step", -1) + 1,
                    for_execution=False,
                )
                yield StateSnapshot(
                    read_channels(channels, self.stream_channels_asis),
                    tuple(t.name for t in next_tasks),
                    config,
                    metadata,
                    checkpoint["ts"],
                    parent_config,
                    tasks_w_writes(next_tasks, pending_writes),
                )
>>>>>>> 56804417

    async def aget_state_history(
        self,
        config: RunnableConfig,
        *,
        filter: Optional[Dict[str, Any]] = None,
        before: Optional[RunnableConfig] = None,
        limit: Optional[int] = None,
    ) -> AsyncIterator[StateSnapshot]:
        """Get the history of the state of the graph."""
        if not self.checkpointer:
            raise ValueError("No checkpointer set")
        if (
            filter is not None
            and signature(self.checkpointer.list).parameters.get("filter") is None
        ):
            raise ValueError("Checkpointer does not support filtering")
<<<<<<< HEAD

        checkpoint_ns = config["configurable"].get("checkpoint_ns", "")
        checkpoint_ns_to_graph = _get_checkpoint_ns_to_graph(self)
        # find all matching checkpoint tuples for parent and subgraphs
        checkpoint_tuples = [
            checkpoint_tuple
            async for checkpoint_tuple in self.checkpointer.alist(
                config, before=before, limit=limit, filter=filter
            )
        ]

        # turn matching checkpoint tuples into an async iterator
        async def alist_checkpoints() -> AsyncIterator[CheckpointTuple]:
            for checkpoint_tuple in checkpoint_tuples:
                yield checkpoint_tuple

        for checkpoint_tuple in checkpoint_tuples:
            if (
                checkpoint_tuple.config["configurable"]["checkpoint_ns"]
                != checkpoint_ns
            ):
                continue

            state_snapshot = await _prepare_state_snapshot_async(
                checkpoint_tuple.config, checkpoint_ns_to_graph, alist_checkpoints()
            )
            yield state_snapshot
=======
        async for (
            config,
            checkpoint,
            metadata,
            parent_config,
            pending_writes,
        ) in self.checkpointer.alist(
            merge_configs(self.config, config) if self.config else config,
            before=before,
            limit=limit,
            filter=filter,
        ):
            async with AsyncChannelsManager(
                self.channels, checkpoint, config, skip_context=True
            ) as (channels, managed):
                next_tasks = prepare_next_tasks(
                    checkpoint,
                    self.nodes,
                    channels,
                    managed,
                    config,
                    metadata.get("step", -1) + 1,
                    for_execution=False,
                )
                yield StateSnapshot(
                    read_channels(channels, self.stream_channels_asis),
                    tuple(t.name for t in next_tasks),
                    config,
                    metadata,
                    checkpoint["ts"],
                    parent_config,
                    tasks_w_writes(next_tasks, pending_writes),
                )
>>>>>>> 56804417

    def update_state(
        self,
        config: RunnableConfig,
        values: Optional[Union[dict[str, Any], Any]],
        as_node: Optional[str] = None,
    ) -> RunnableConfig:
        """Update the state of the graph with the given values, as if they came from
        node `as_node`. If `as_node` is not provided, it will be set to the last node
        that updated the state, if not ambiguous.
        """
        if not self.checkpointer:
            raise ValueError("No checkpointer set")

        # get last checkpoint
        config = merge_configs(self.config, config) if self.config else config
        saved = self.checkpointer.get_tuple(config)
        checkpoint = copy_checkpoint(saved.checkpoint) if saved else empty_checkpoint()
        checkpoint_previous_versions = (
            saved.checkpoint["channel_versions"].copy() if saved else {}
        )
        step = saved.metadata.get("step", -1) if saved else -1
        # merge configurable fields with previous checkpoint config
        checkpoint_config = {
            **config,
            "configurable": {
                **config["configurable"],
                # TODO: add proper support for updating nested subgraph state
                "checkpoint_ns": "",
            },
        }
        if saved:
            checkpoint_config = {
                "configurable": {
                    **config.get("configurable", {}),
                    **saved.config["configurable"],
                }
            }
        # find last node that updated the state, if not provided
        if values is None and as_node is None:
            return self.checkpointer.put(
                checkpoint_config,
                create_checkpoint(checkpoint, None, step),
                {
                    "source": "update",
                    "step": step + 1,
                    "writes": {},
                },
                {},
            )
        elif as_node is None and not any(
            v for vv in checkpoint["versions_seen"].values() for v in vv.values()
        ):
            if (
                isinstance(self.input_channels, str)
                and self.input_channels in self.nodes
            ):
                as_node = self.input_channels
        elif as_node is None:
            last_seen_by_node = sorted(
                (v, n)
                for n, seen in checkpoint["versions_seen"].items()
                for v in seen.values()
            )
            # if two nodes updated the state at the same time, it's ambiguous
            if last_seen_by_node:
                if len(last_seen_by_node) == 1:
                    as_node = last_seen_by_node[0][1]
                elif last_seen_by_node[-1][0] != last_seen_by_node[-2][0]:
                    as_node = last_seen_by_node[-1][1]
        if as_node is None:
            raise InvalidUpdateError("Ambiguous update, specify as_node")
        if as_node not in self.nodes:
            raise InvalidUpdateError(f"Node {as_node} does not exist")
        # update channels
        with ChannelsManager(self.channels, checkpoint, config) as (
            channels,
            managed,
        ):
            # create task to run all writers of the chosen node
            writers = self.nodes[as_node].get_writers()
            if not writers:
                raise InvalidUpdateError(f"Node {as_node} has no writers")
            task = PregelExecutableTask(
                as_node,
                values,
                RunnableSequence(*writers) if len(writers) > 1 else writers[0],
                deque(),
                None,
                [INTERRUPT],
                None,
                str(uuid5(UUID(checkpoint["id"]), INTERRUPT)),
            )
            # execute task
            task.proc.invoke(
                task.input,
                patch_config(
                    config,
                    run_name=self.name + "UpdateState",
                    configurable={
                        # deque.extend is thread-safe
                        CONFIG_KEY_SEND: partial(
                            local_write,
                            step + 1,
                            task.writes.extend,
                            self.nodes,
                            channels,
                            managed,
                        ),
                        CONFIG_KEY_READ: partial(
                            local_read,
                            step + 1,
                            checkpoint,
                            channels,
                            managed,
                            task,
                            config,
                        ),
                    },
                ),
            )
            # apply to checkpoint and save
            assert not apply_writes(
                checkpoint, channels, [task], self.checkpointer.get_next_version
            ), "Can't write to SharedValues from update_state"
            checkpoint = create_checkpoint(checkpoint, channels, step + 1)
            return self.checkpointer.put(
                checkpoint_config,
                checkpoint,
                {
                    "source": "update",
                    "step": step + 1,
                    "writes": {as_node: values},
                },
                get_new_channel_versions(
                    checkpoint_previous_versions, checkpoint["channel_versions"]
                ),
            )

    async def aupdate_state(
        self,
        config: RunnableConfig,
        values: dict[str, Any] | Any,
        as_node: Optional[str] = None,
    ) -> RunnableConfig:
        if not self.checkpointer:
            raise ValueError("No checkpointer set")

        # get last checkpoint
        config = merge_configs(self.config, config) if self.config else config
        saved = await self.checkpointer.aget_tuple(config)
        checkpoint = copy_checkpoint(saved.checkpoint) if saved else empty_checkpoint()
        checkpoint_previous_versions = (
            saved.checkpoint["channel_versions"].copy() if saved else {}
        )
        step = saved.metadata.get("step", -1) if saved else -1
        # merge configurable fields with previous checkpoint config
        checkpoint_config = {
            **config,
            "configurable": {
                **config["configurable"],
                # TODO: add proper support for updating nested subgraph state
                "checkpoint_ns": "",
            },
        }
        if saved:
            checkpoint_config = {
                "configurable": {
                    **config.get("configurable", {}),
                    **saved.config["configurable"],
                }
            }
        # find last node that updated the state, if not provided
        if values is None and as_node is None:
            return await self.checkpointer.aput(
                checkpoint_config,
                create_checkpoint(checkpoint, None, step),
                {
                    "source": "update",
                    "step": step + 1,
                    "writes": {},
                },
                {},
            )
        elif as_node is None and not saved:
            if (
                isinstance(self.input_channels, str)
                and self.input_channels in self.nodes
            ):
                as_node = self.input_channels
        elif as_node is None:
            last_seen_by_node = sorted(
                (v, n)
                for n, seen in checkpoint["versions_seen"].items()
                for v in seen.values()
            )
            # if two nodes updated the state at the same time, it's ambiguous
            if last_seen_by_node:
                if len(last_seen_by_node) == 1:
                    as_node = last_seen_by_node[0][1]
                elif last_seen_by_node[-1][0] != last_seen_by_node[-2][0]:
                    as_node = last_seen_by_node[-1][1]
        if as_node is None:
            raise InvalidUpdateError("Ambiguous update, specify as_node")
        if as_node not in self.nodes:
            raise InvalidUpdateError(f"Node {as_node} does not exist")
        # update channels, acting as the chosen node
        async with AsyncChannelsManager(self.channels, checkpoint, config) as (
            channels,
            managed,
        ):
            # create task to run all writers of the chosen node
            writers = self.nodes[as_node].get_writers()
            if not writers:
                raise InvalidUpdateError(f"Node {as_node} has no writers")
            task = PregelExecutableTask(
                as_node,
                values,
                RunnableSequence(*writers) if len(writers) > 1 else writers[0],
                deque(),
                None,
                [INTERRUPT],
                None,
                str(uuid5(UUID(checkpoint["id"]), INTERRUPT)),
            )
            # execute task
            await task.proc.ainvoke(
                task.input,
                patch_config(
                    config,
                    run_name=self.name + "UpdateState",
                    configurable={
                        # deque.extend is thread-safe
                        CONFIG_KEY_SEND: partial(
                            local_write,
                            step + 1,
                            task.writes.extend,
                            self.nodes,
                            channels,
                            managed,
                        ),
                        CONFIG_KEY_READ: partial(
                            local_read,
                            step + 1,
                            checkpoint,
                            channels,
                            managed,
                            task,
                            config,
                        ),
                    },
                ),
            )
            # apply to checkpoint and save
            assert not apply_writes(
                checkpoint, channels, [task], self.checkpointer.get_next_version
            ), "Can't write to SharedValues from update_state"
            checkpoint = create_checkpoint(checkpoint, channels, step + 1)
            return await self.checkpointer.aput(
                checkpoint_config,
                checkpoint,
                {
                    "source": "update",
                    "step": step + 1,
                    "writes": {as_node: values},
                },
                get_new_channel_versions(
                    checkpoint_previous_versions, checkpoint["channel_versions"]
                ),
            )

    def _defaults(
        self,
        config: Optional[RunnableConfig] = None,
        *,
        stream_mode: Optional[Union[StreamMode, list[StreamMode]]] = None,
        output_keys: Optional[Union[str, Sequence[str]]] = None,
        interrupt_before: Optional[Union[All, Sequence[str]]] = None,
        interrupt_after: Optional[Union[All, Sequence[str]]] = None,
        debug: Optional[bool] = None,
    ) -> tuple[
        bool,
        Sequence[StreamMode],
        Union[str, Sequence[str]],
        Union[str, Sequence[str]],
        Optional[Sequence[str]],
        Optional[Sequence[str]],
        Optional[BaseCheckpointSaver],
    ]:
        debug = debug if debug is not None else self.debug
        if output_keys is None:
            output_keys = self.stream_channels_asis
        else:
            validate_keys(output_keys, self.channels)
        interrupt_before = interrupt_before or self.interrupt_before_nodes
        interrupt_after = interrupt_after or self.interrupt_after_nodes
        stream_mode = stream_mode if stream_mode is not None else self.stream_mode
        if not isinstance(stream_mode, list):
            stream_mode = [stream_mode]
        if config and config.get("configurable", {}).get(CONFIG_KEY_READ) is not None:
            # if being called as a node in another graph, always use values mode
            stream_mode = ["values"]
        if (
            config is not None
            and config.get("configurable", {}).get(CONFIG_KEY_CHECKPOINTER)
            and (interrupt_after or interrupt_before or _has_nested_interrupts(self))
        ):
            checkpointer: Optional[BaseCheckpointSaver] = config["configurable"][
                CONFIG_KEY_CHECKPOINTER
            ]
        else:
            checkpointer = self.checkpointer
        return (
            debug,
            stream_mode,
            output_keys,
            interrupt_before,
            interrupt_after,
            checkpointer,
        )

    def stream(
        self,
        input: Union[dict[str, Any], Any],
        config: Optional[RunnableConfig] = None,
        *,
        stream_mode: Optional[Union[StreamMode, list[StreamMode]]] = None,
        output_keys: Optional[Union[str, Sequence[str]]] = None,
        interrupt_before: Optional[Union[All, Sequence[str]]] = None,
        interrupt_after: Optional[Union[All, Sequence[str]]] = None,
        debug: Optional[bool] = None,
    ) -> Iterator[Union[dict[str, Any], Any]]:
        """Stream graph steps for a single input.

        Args:
            input: The input to the graph.
            config: The configuration to use for the run.
            stream_mode: The mode to stream output, defaults to self.stream_mode.
                Options are 'values', 'updates', and 'debug'.
                values: Emit the current values of the state for each step.
                updates: Emit only the updates to the state for each step.
                    Output is a dict with the node name as key and the updated values as value.
                debug: Emit debug events for each step.
            output_keys: The keys to stream, defaults to all non-context channels.
            interrupt_before: Nodes to interrupt before, defaults to all nodes in the graph.
            interrupt_after: Nodes to interrupt after, defaults to all nodes in the graph.
            debug: Whether to print debug information during execution, defaults to False.

        Yields:
            The output of each step in the graph. The output shape depends on the stream_mode.

        Examples:
            Using different stream modes with a graph:
            ```pycon
            >>> import operator
            >>> from typing_extensions import Annotated, TypedDict
            >>> from langgraph.graph import StateGraph
            >>> from langgraph.constants import START
            ...
            >>> class State(TypedDict):
            ...     alist: Annotated[list, operator.add]
            ...     another_list: Annotated[list, operator.add]
            ...
            >>> builder = StateGraph(State)
            >>> builder.add_node("a", lambda _state: {"another_list": ["hi"]})
            >>> builder.add_node("b", lambda _state: {"alist": ["there"]})
            >>> builder.add_edge("a", "b")
            >>> builder.add_edge(START, "a")
            >>> graph = builder.compile()
            ```
            With stream_mode="values":

            ```pycon
            >>> for event in graph.stream({"alist": ['Ex for stream_mode="values"']}, stream_mode="values"):
            ...     print(event)
            {'alist': ['Ex for stream_mode="values"'], 'another_list': []}
            {'alist': ['Ex for stream_mode="values"'], 'another_list': ['hi']}
            {'alist': ['Ex for stream_mode="values"', 'there'], 'another_list': ['hi']}
            ```
            With stream_mode="updates":

            ```pycon
            >>> for event in graph.stream({"alist": ['Ex for stream_mode="updates"']}, stream_mode="updates"):
            ...     print(event)
            {'a': {'another_list': ['hi']}}
            {'b': {'alist': ['there']}}
            ```
            With stream_mode="debug":

            ```pycon
            >>> for event in graph.stream({"alist": ['Ex for stream_mode="debug"']}, stream_mode="debug"):
            ...     print(event)
            {'type': 'task', 'timestamp': '2024-06-23T...+00:00', 'step': 1, 'payload': {'id': '...', 'name': 'a', 'input': {'alist': ['Ex for stream_mode="debug"'], 'another_list': []}, 'triggers': ['start:a']}}
            {'type': 'task_result', 'timestamp': '2024-06-23T...+00:00', 'step': 1, 'payload': {'id': '...', 'name': 'a', 'result': [('another_list', ['hi'])]}}
            {'type': 'task', 'timestamp': '2024-06-23T...+00:00', 'step': 2, 'payload': {'id': '...', 'name': 'b', 'input': {'alist': ['Ex for stream_mode="debug"'], 'another_list': ['hi']}, 'triggers': ['a']}}
            {'type': 'task_result', 'timestamp': '2024-06-23T...+00:00', 'step': 2, 'payload': {'id': '...', 'name': 'b', 'result': [('alist', ['there'])]}}
            ```
        """
        config = ensure_config(merge_configs(self.config, config))
        callback_manager = get_callback_manager_for_config(config)
        run_manager = callback_manager.on_chain_start(
            dumpd(self),
            input,
            name=config.get("run_name", self.get_name()),
            run_id=config.get("run_id"),
        )
        try:
            if config["recursion_limit"] < 1:
                raise ValueError("recursion_limit must be at least 1")
            if self.checkpointer and not config.get("configurable"):
                raise ValueError(
                    f"Checkpointer requires one or more of the following 'configurable' keys: {[s.id for s in self.checkpointer.config_specs]}"
                )
            # assign defaults
            (
                debug,
                stream_modes,
                output_keys,
                interrupt_before,
                interrupt_after,
                checkpointer,
            ) = self._defaults(
                config,
                stream_mode=stream_mode,
                output_keys=output_keys,
                interrupt_before=interrupt_before,
                interrupt_after=interrupt_after,
                debug=debug,
            )

            with SyncPregelLoop(
                input,
                config=config,
                store=self.store,
                checkpointer=checkpointer,
                nodes=self.nodes,
                specs=self.channels,
                output_keys=output_keys,
                stream_keys=self.stream_channels_asis,
            ) as loop:
                # Similarly to Bulk Synchronous Parallel / Pregel model
                # computation proceeds in steps, while there are channel updates
                # channel updates from step N are only visible in step N+1
                # channels are guaranteed to be immutable for the duration of the step,
                # with channel updates applied only at the transition between steps
                while loop.tick(
                    input_keys=self.input_channels,
                    interrupt_before=interrupt_before,
                    interrupt_after=interrupt_after,
                    manager=run_manager,
                ):
                    # debug flag
                    if debug:
                        print_step_checkpoint(
                            loop.checkpoint_metadata,
                            loop.channels,
                            self.stream_channels_list,
                        )
                    # emit output
                    while loop.stream:
                        mode, payload = loop.stream.popleft()
                        if mode in stream_modes:
                            if isinstance(stream_mode, list):
                                yield (mode, payload)
                            else:
                                yield payload
                    # debug flag
                    if debug:
                        print_step_tasks(loop.step, loop.tasks)

                    # execute tasks, and wait for one to fail or all to finish.
                    # each task is independent from all other concurrent tasks
                    # yield updates/debug output as each task finishes
                    futures = {
                        loop.submit(
                            run_with_retry,
                            task,
                            self.retry_policy,
                        ): task
                        for task in loop.tasks
                        if not task.writes
                    }
                    all_futures = futures.copy()
                    end_time = (
                        self.step_timeout + time.monotonic()
                        if self.step_timeout
                        else None
                    )
                    if not futures:
                        done, inflight = set(), set()
                    while futures:
                        done, inflight = concurrent.futures.wait(
                            futures,
                            return_when=concurrent.futures.FIRST_COMPLETED,
                            timeout=(
                                max(0, end_time - time.monotonic())
                                if end_time
                                else None
                            ),
                        )
                        if not done:
                            break  # timed out
                        for fut in done:
                            task = futures.pop(fut)
                            if exc := _exception(fut):
                                # save error to checkpointer
                                if isinstance(exc, GraphInterrupt):
                                    loop.put_writes(
                                        task.id, [(INTERRUPT, i) for i in exc.args[0]]
                                    )
                                else:
                                    loop.put_writes(task.id, [(ERROR, exc)])

                            else:
                                # save task writes to checkpointer
                                loop.put_writes(task.id, task.writes)
                        else:
                            # remove references to loop vars
                            del fut, task
                        # emit output
                        while loop.stream:
                            mode, payload = loop.stream.popleft()
                            if mode in stream_modes:
                                if isinstance(stream_mode, list):
                                    yield (mode, payload)
                                else:
                                    yield payload
                        if _should_stop_others(done):
                            break

                    # panic on failure or timeout
                    _panic_or_proceed(all_futures, loop.step)
                    # don't keep futures around in memory longer than needed
                    del done, inflight, futures
                    # debug flag
                    if debug:
                        print_step_writes(
                            loop.step,
                            [w for t in loop.tasks for w in t.writes],
                            self.stream_channels_list,
                        )
            # emit output
            while loop.stream:
                mode, payload = loop.stream.popleft()
                if mode in stream_modes:
                    if isinstance(stream_mode, list):
                        yield (mode, payload)
                    else:
                        yield payload
            # handle exit
            if loop.status == "out_of_steps":
                raise GraphRecursionError(
                    f"Recursion limit of {config['recursion_limit']} reached "
                    "without hitting a stop condition. You can increase the "
                    "limit by setting the `recursion_limit` config key."
                )
            # set final channel values as run output
            run_manager.on_chain_end(loop.output)
        except BaseException as e:
            run_manager.on_chain_error(e)
            raise

    async def astream(
        self,
        input: Union[dict[str, Any], Any],
        config: Optional[RunnableConfig] = None,
        *,
        stream_mode: Optional[Union[StreamMode, list[StreamMode]]] = None,
        output_keys: Optional[Union[str, Sequence[str]]] = None,
        interrupt_before: Optional[Union[All, Sequence[str]]] = None,
        interrupt_after: Optional[Union[All, Sequence[str]]] = None,
        debug: Optional[bool] = None,
    ) -> AsyncIterator[Union[dict[str, Any], Any]]:
        """Stream graph steps for a single input.

        Args:
            input: The input to the graph.
            config: The configuration to use for the run.
            stream_mode: The mode to stream output, defaults to self.stream_mode.
                Options are 'values', 'updates', and 'debug'.
                values: Emit the current values of the state for each step.
                updates: Emit only the updates to the state for each step.
                    Output is a dict with the node name as key and the updated values as value.
                debug: Emit debug events for each step.
            output_keys: The keys to stream, defaults to all non-context channels.
            interrupt_before: Nodes to interrupt before, defaults to all nodes in the graph.
            interrupt_after: Nodes to interrupt after, defaults to all nodes in the graph.
            debug: Whether to print debug information during execution, defaults to False.

        Yields:
            The output of each step in the graph. The output shape depends on the stream_mode.

        Examples:
            Using different stream modes with a graph:
            ```pycon
            >>> import operator
            >>> from typing_extensions import Annotated, TypedDict
            >>> from langgraph.graph import StateGraph
            >>> from langgraph.constants import START
            ...
            >>> class State(TypedDict):
            ...     alist: Annotated[list, operator.add]
            ...     another_list: Annotated[list, operator.add]
            ...
            >>> builder = StateGraph(State)
            >>> builder.add_node("a", lambda _state: {"another_list": ["hi"]})
            >>> builder.add_node("b", lambda _state: {"alist": ["there"]})
            >>> builder.add_edge("a", "b")
            >>> builder.add_edge(START, "a")
            >>> graph = builder.compile()
            ```
            With stream_mode="values":

            ```pycon
            >>> async for event in graph.astream({"alist": ['Ex for stream_mode="values"']}, stream_mode="values"):
            ...     print(event)
            {'alist': ['Ex for stream_mode="values"'], 'another_list': []}
            {'alist': ['Ex for stream_mode="values"'], 'another_list': ['hi']}
            {'alist': ['Ex for stream_mode="values"', 'there'], 'another_list': ['hi']}
            ```
            With stream_mode="updates":

            ```pycon
            >>> async for event in graph.astream({"alist": ['Ex for stream_mode="updates"']}, stream_mode="updates"):
            ...     print(event)
            {'a': {'another_list': ['hi']}}
            {'b': {'alist': ['there']}}
            ```
            With stream_mode="debug":

            ```pycon
            >>> async for event in graph.astream({"alist": ['Ex for stream_mode="debug"']}, stream_mode="debug"):
            ...     print(event)
            {'type': 'task', 'timestamp': '2024-06-23T...+00:00', 'step': 1, 'payload': {'id': '...', 'name': 'a', 'input': {'alist': ['Ex for stream_mode="debug"'], 'another_list': []}, 'triggers': ['start:a']}}
            {'type': 'task_result', 'timestamp': '2024-06-23T...+00:00', 'step': 1, 'payload': {'id': '...', 'name': 'a', 'result': [('another_list', ['hi'])]}}
            {'type': 'task', 'timestamp': '2024-06-23T...+00:00', 'step': 2, 'payload': {'id': '...', 'name': 'b', 'input': {'alist': ['Ex for stream_mode="debug"'], 'another_list': ['hi']}, 'triggers': ['a']}}
            {'type': 'task_result', 'timestamp': '2024-06-23T...+00:00', 'step': 2, 'payload': {'id': '...', 'name': 'b', 'result': [('alist', ['there'])]}}
            ```
        """
        config = ensure_config(merge_configs(self.config, config))
        callback_manager = get_async_callback_manager_for_config(config)
        run_manager = await callback_manager.on_chain_start(
            dumpd(self),
            input,
            name=config.get("run_name", self.get_name()),
            run_id=config.get("run_id"),
        )
        # if running from astream_log() run each proc with streaming
        do_stream = next(
            (
                h
                for h in run_manager.handlers
                if isinstance(h, _StreamingCallbackHandler)
            ),
            None,
        )
        try:
            if config["recursion_limit"] < 1:
                raise ValueError("recursion_limit must be at least 1")
            if self.checkpointer and not config.get("configurable"):
                raise ValueError(
                    f"Checkpointer requires one or more of the following 'configurable' keys: {[s.id for s in self.checkpointer.config_specs]}"
                )
            # assign defaults
            (
                debug,
                stream_modes,
                output_keys,
                interrupt_before,
                interrupt_after,
                checkpointer,
            ) = self._defaults(
                config,
                stream_mode=stream_mode,
                output_keys=output_keys,
                interrupt_before=interrupt_before,
                interrupt_after=interrupt_after,
                debug=debug,
            )
            async with AsyncPregelLoop(
                input,
                config=config,
                store=self.store,
                checkpointer=checkpointer,
                nodes=self.nodes,
                specs=self.channels,
                output_keys=output_keys,
                stream_keys=self.stream_channels_asis,
            ) as loop:
                aioloop = asyncio.get_event_loop()
                # Similarly to Bulk Synchronous Parallel / Pregel model
                # computation proceeds in steps, while there are channel updates
                # channel updates from step N are only visible in step N+1
                # channels are guaranteed to be immutable for the duration of the step,
                # with channel updates applied only at the transition between steps
                while loop.tick(
                    input_keys=self.input_channels,
                    interrupt_before=interrupt_before,
                    interrupt_after=interrupt_after,
                    manager=run_manager,
                ):
                    # debug flag
                    if debug:
                        print_step_checkpoint(
                            loop.checkpoint_metadata,
                            loop.channels,
                            self.stream_channels_list,
                        )
                    # emit output
                    while loop.stream:
                        mode, payload = loop.stream.popleft()
                        if mode in stream_modes:
                            if isinstance(stream_mode, list):
                                yield (mode, payload)
                            else:
                                yield payload
                    # debug flag
                    if debug:
                        print_step_tasks(loop.step, loop.tasks)

                    # execute tasks, and wait for one to fail or all to finish.
                    # each task is independent from all other concurrent tasks
                    # yield updates/debug output as each task finishes
                    futures = {
                        loop.submit(
                            arun_with_retry,
                            task,
                            self.retry_policy,
                            stream=do_stream,
                            __name__=task.name,
                            __cancel_on_exit__=True,
                        ): task
                        for task in loop.tasks
                        if not task.writes
                    }
                    all_futures = futures.copy()
                    end_time = (
                        self.step_timeout + aioloop.time()
                        if self.step_timeout
                        else None
                    )
                    if not futures:
                        done, inflight = set(), set()
                    while futures:
                        done, inflight = await asyncio.wait(
                            futures,
                            return_when=asyncio.FIRST_COMPLETED,
                            timeout=(
                                max(0, end_time - aioloop.time()) if end_time else None
                            ),
                        )
                        if not done:
                            break  # timed out

                        for fut in done:
                            task = futures.pop(fut)
                            if exc := _exception(fut):
                                # save error to checkpointer
                                if isinstance(exc, GraphInterrupt):
                                    loop.put_writes(
                                        task.id, [(INTERRUPT, i) for i in exc.args[0]]
                                    )
                                else:
                                    loop.put_writes(task.id, [(ERROR, exc)])

                            else:
                                # save task writes to checkpointer
                                loop.put_writes(task.id, task.writes)
                        else:
                            # remove references to loop vars
                            del fut, task
                        # emit output
                        while loop.stream:
                            mode, payload = loop.stream.popleft()
                            if mode in stream_modes:
                                if isinstance(stream_mode, list):
                                    yield (mode, payload)
                                else:
                                    yield payload
                        if _should_stop_others(done):
                            break

                    # panic on failure or timeout
                    _panic_or_proceed(all_futures, loop.step, asyncio.TimeoutError)
                    # don't keep futures around in memory longer than needed
                    del done, inflight, futures
                    # debug flag
                    if debug:
                        print_step_writes(
                            loop.step,
                            [w for t in loop.tasks for w in t.writes],
                            self.stream_channels_list,
                        )
            # emit output
            while loop.stream:
                mode, payload = loop.stream.popleft()
                if mode in stream_modes:
                    if isinstance(stream_mode, list):
                        yield (mode, payload)
                    else:
                        yield payload
            # handle exit
            if loop.status == "out_of_steps":
                raise GraphRecursionError(
                    f"Recursion limit of {config['recursion_limit']} reached "
                    "without hitting a stop condition. You can increase the "
                    "limit by setting the `recursion_limit` config key."
                )
            # set final channel values as run output
            await run_manager.on_chain_end(loop.output)
        except BaseException as e:
            await asyncio.shield(run_manager.on_chain_error(e))
            raise

    def invoke(
        self,
        input: Union[dict[str, Any], Any],
        config: Optional[RunnableConfig] = None,
        *,
        stream_mode: StreamMode = "values",
        output_keys: Optional[Union[str, Sequence[str]]] = None,
        interrupt_before: Optional[Union[All, Sequence[str]]] = None,
        interrupt_after: Optional[Union[All, Sequence[str]]] = None,
        debug: Optional[bool] = None,
        **kwargs: Any,
    ) -> Union[dict[str, Any], Any]:
        """Run the graph with a single input and config.

        Args:
            input: The input data for the graph. It can be a dictionary or any other type.
            config: Optional. The configuration for the graph run.
            stream_mode: Optional[str]. The stream mode for the graph run. Default is "values".
            output_keys: Optional. The output keys to retrieve from the graph run.
            interrupt_before: Optional. The nodes to interrupt the graph run before.
            interrupt_after: Optional. The nodes to interrupt the graph run after.
            debug: Optional. Enable debug mode for the graph run.
            **kwargs: Additional keyword arguments to pass to the graph run.

        Returns:
            The output of the graph run. If stream_mode is "values", it returns the latest output.
            If stream_mode is not "values", it returns a list of output chunks.
        """
        output_keys = output_keys if output_keys is not None else self.output_channels
        if stream_mode == "values":
            latest: Union[dict[str, Any], Any] = None
        else:
            chunks = []
        for chunk in self.stream(
            input,
            config,
            stream_mode=stream_mode,
            output_keys=output_keys,
            interrupt_before=interrupt_before,
            interrupt_after=interrupt_after,
            debug=debug,
            **kwargs,
        ):
            if stream_mode == "values":
                latest = chunk
            else:
                chunks.append(chunk)
        if stream_mode == "values":
            return latest
        else:
            return chunks

    async def ainvoke(
        self,
        input: Union[dict[str, Any], Any],
        config: Optional[RunnableConfig] = None,
        *,
        stream_mode: StreamMode = "values",
        output_keys: Optional[Union[str, Sequence[str]]] = None,
        interrupt_before: Optional[Union[All, Sequence[str]]] = None,
        interrupt_after: Optional[Union[All, Sequence[str]]] = None,
        debug: Optional[bool] = None,
        **kwargs: Any,
    ) -> Union[dict[str, Any], Any]:
        """Asynchronously invoke the graph on a single input.

        Args:
            input: The input data for the computation. It can be a dictionary or any other type.
            config: Optional. The configuration for the computation.
            stream_mode: Optional. The stream mode for the computation. Default is "values".
            output_keys: Optional. The output keys to include in the result. Default is None.
            interrupt_before: Optional. The nodes to interrupt before. Default is None.
            interrupt_after: Optional. The nodes to interrupt after. Default is None.
            debug: Optional. Whether to enable debug mode. Default is None.
            **kwargs: Additional keyword arguments.

        Returns:
            The result of the computation. If stream_mode is "values", it returns the latest value.
            If stream_mode is "chunks", it returns a list of chunks.
        """

        output_keys = output_keys if output_keys is not None else self.output_channels
        if stream_mode == "values":
            latest: Union[dict[str, Any], Any] = None
        else:
            chunks = []
        async for chunk in self.astream(
            input,
            config,
            stream_mode=stream_mode,
            output_keys=output_keys,
            interrupt_before=interrupt_before,
            interrupt_after=interrupt_after,
            debug=debug,
            **kwargs,
        ):
            if stream_mode == "values":
                latest = chunk
            else:
                chunks.append(chunk)
        if stream_mode == "values":
            return latest
        else:
            return chunks


def _should_stop_others(
    done: Union[set[concurrent.futures.Future[Any]], set[asyncio.Task[Any]]],
) -> bool:
    for fut in done:
        if fut.cancelled():
            return True
        if exc := fut.exception():
            return not isinstance(exc, GraphInterrupt)
    else:
        return False


def _exception(
    fut: Union[concurrent.futures.Future[Any], asyncio.Task[Any]],
) -> Optional[BaseException]:
    if fut.cancelled():
        if isinstance(fut, asyncio.Task):
            return asyncio.CancelledError()
        else:
            return concurrent.futures.CancelledError()
    else:
        return fut.exception()


def _panic_or_proceed(
    futs: Union[set[concurrent.futures.Future[Any]], set[asyncio.Task[Any]]],
    step: int,
    timeout_exc_cls: Type[Exception] = TimeoutError,
) -> None:
    done: set[Union[concurrent.futures.Future[Any], asyncio.Task[Any]]] = set()
    inflight: set[Union[concurrent.futures.Future[Any], asyncio.Task[Any]]] = set()
    for fut in futs:
        if fut.done():
            done.add(fut)
        else:
            inflight.add(fut)
    while done:
        # if any task failed
        if exc := _exception(done.pop()):
            # cancel all pending tasks
            while inflight:
                inflight.pop().cancel()
            # raise the exception
            raise exc

    if inflight:
        # if we got here means we timed out
        while inflight:
            # cancel all pending tasks
            inflight.pop().cancel()
        # raise timeout error
        raise timeout_exc_cls(f"Timed out at step {step}")<|MERGE_RESOLUTION|>--- conflicted
+++ resolved
@@ -600,7 +600,6 @@
             and signature(self.checkpointer.list).parameters.get("filter") is None
         ):
             raise ValueError("Checkpointer does not support filtering")
-<<<<<<< HEAD
 
         checkpoint_ns = config["configurable"].get("checkpoint_ns", "")
         checkpoint_ns_to_graph = _get_checkpoint_ns_to_graph(self)
@@ -608,7 +607,10 @@
         checkpoint_tuples = [
             checkpoint_tuple
             for checkpoint_tuple in self.checkpointer.list(
-                config, before=before, limit=limit, filter=filter
+                merge_configs(self.config, config) if self.config else config,
+                before=before,
+                limit=limit,
+                filter=filter,
             )
         ]
         for checkpoint_tuple in checkpoint_tuples:
@@ -622,41 +624,6 @@
                 checkpoint_tuple.config, checkpoint_ns_to_graph, iter(checkpoint_tuples)
             )
             yield state_snapshot
-=======
-        for (
-            config,
-            checkpoint,
-            metadata,
-            parent_config,
-            pending_writes,
-        ) in self.checkpointer.list(
-            merge_configs(self.config, config) if self.config else config,
-            before=before,
-            limit=limit,
-            filter=filter,
-        ):
-            with ChannelsManager(
-                self.channels, checkpoint, config, skip_context=True
-            ) as (channels, managed):
-                next_tasks = prepare_next_tasks(
-                    checkpoint,
-                    self.nodes,
-                    channels,
-                    managed,
-                    config,
-                    metadata.get("step", -1) + 1,
-                    for_execution=False,
-                )
-                yield StateSnapshot(
-                    read_channels(channels, self.stream_channels_asis),
-                    tuple(t.name for t in next_tasks),
-                    config,
-                    metadata,
-                    checkpoint["ts"],
-                    parent_config,
-                    tasks_w_writes(next_tasks, pending_writes),
-                )
->>>>>>> 56804417
 
     async def aget_state_history(
         self,
@@ -674,7 +641,6 @@
             and signature(self.checkpointer.list).parameters.get("filter") is None
         ):
             raise ValueError("Checkpointer does not support filtering")
-<<<<<<< HEAD
 
         checkpoint_ns = config["configurable"].get("checkpoint_ns", "")
         checkpoint_ns_to_graph = _get_checkpoint_ns_to_graph(self)
@@ -682,7 +648,10 @@
         checkpoint_tuples = [
             checkpoint_tuple
             async for checkpoint_tuple in self.checkpointer.alist(
-                config, before=before, limit=limit, filter=filter
+                merge_configs(self.config, config) if self.config else config,
+                before=before,
+                limit=limit,
+                filter=filter,
             )
         ]
 
@@ -702,41 +671,6 @@
                 checkpoint_tuple.config, checkpoint_ns_to_graph, alist_checkpoints()
             )
             yield state_snapshot
-=======
-        async for (
-            config,
-            checkpoint,
-            metadata,
-            parent_config,
-            pending_writes,
-        ) in self.checkpointer.alist(
-            merge_configs(self.config, config) if self.config else config,
-            before=before,
-            limit=limit,
-            filter=filter,
-        ):
-            async with AsyncChannelsManager(
-                self.channels, checkpoint, config, skip_context=True
-            ) as (channels, managed):
-                next_tasks = prepare_next_tasks(
-                    checkpoint,
-                    self.nodes,
-                    channels,
-                    managed,
-                    config,
-                    metadata.get("step", -1) + 1,
-                    for_execution=False,
-                )
-                yield StateSnapshot(
-                    read_channels(channels, self.stream_channels_asis),
-                    tuple(t.name for t in next_tasks),
-                    config,
-                    metadata,
-                    checkpoint["ts"],
-                    parent_config,
-                    tasks_w_writes(next_tasks, pending_writes),
-                )
->>>>>>> 56804417
 
     def update_state(
         self,
